--- conflicted
+++ resolved
@@ -597,8 +597,8 @@
 	}
 }
 
-<<<<<<< HEAD
-func (rtxn *RTxn) GetVal(dbi *DBISettings, key []byte) (mdb.Val, error) {
+// Caller's responsibility to call Free() on the value iff non-nil
+func (rtxn *RTxn) GetVal(dbi *DBISettings, key []byte) (*mdb.Val, error) {
 	if rtxn.error == nil {
 		result, err := rtxn.txn.GetVal(dbi.dbi, key)
 		if err != nil && err != mdb.NotFound {
@@ -606,17 +606,8 @@
 		}
 		return result, err
 	} else {
-		return mdb.Wrap(nil), rtxn.error
-	}
-=======
-func (rtxn *RTxn) Reset()                                           { rtxn.txn.Reset() }
-func (rtxn *RTxn) Renew() error                                     { return rtxn.txn.Renew() }
-func (rtxn *RTxn) Get(dbi *DBISettings, key []byte) ([]byte, error) { return rtxn.txn.Get(dbi.dbi, key) }
-
-// Caller's responsibility to call Free() on the value result
-func (rtxn *RTxn) GetVal(dbi *DBISettings, key []byte) (*mdb.Val, error) {
-	return rtxn.txn.GetVal(dbi.dbi, key)
->>>>>>> afb0a34f
+		return nil, rtxn.error
+	}
 }
 
 func (rtxn *RTxn) WithCursor(dbi *DBISettings, fun func(cursor *Cursor) interface{}) (interface{}, error) {
@@ -648,7 +639,8 @@
 	return nil, nil, c.error
 }
 
-func (c *Cursor) GetVal(key, val []byte, op uint) (mdb.Val, mdb.Val, error) {
+// Caller's responsibility to call Free() on return key and value iff non-nil
+func (c *Cursor) GetVal(key, val []byte, op uint) (*mdb.Val, *mdb.Val, error) {
 	if c.error == nil {
 		rkey, rVal, err := c.cursor.GetVal(key, val, op)
 		if err != nil && err != mdb.NotFound {
@@ -656,8 +648,7 @@
 		}
 		return rkey, rVal, err
 	}
-	v := mdb.Wrap(nil)
-	return v, v, c.error
+	return nil, nil, c.error
 }
 
 func (c *Cursor) Put(key, val []byte, flags uint) error {
